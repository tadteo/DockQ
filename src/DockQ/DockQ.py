#!/usr/bin/env python

import sys
import gzip
import hashlib
import traceback
import itertools
from functools import lru_cache, wraps
from argparse import ArgumentParser
from tqdm import tqdm

import Bio.PDB
import numpy as np
from Bio import Align
from Bio.SeqUtils import seq1
from Bio.SVDSuperimposer import SVDSuperimposer
from .parsers import PDBParser, MMCIFParser

# fallback in case the cython version doesn't work, though it will be slower
try:
    from .operations import residue_distances, get_fnat_stats
except ImportError:
    print(
        "WARNING: It looks like cython is not working, \
        falling back on native python. This will make DockQ slower"
    )
    from operations_nocy import residue_distances, get_fnat_stats


def parse_args():
    parser = ArgumentParser(
        description="DockQ - Quality measure for \
        protein-protein docking models"
    )
    parser.add_argument("model", metavar="<model>", type=str, help="path to model file")
    parser.add_argument(
        "native", metavar="<native>", type=str, help="path to native file"
    )
    parser.add_argument(
        "--capri_peptide",
        default=False,
        action="store_true",
        help="use version for capri_peptide \
        (DockQ cannot not be trusted for this setting)",
    )
    parser.add_argument(
        "--short", default=False, action="store_true", help="short output"
    )
    parser.add_argument(
        "--verbose", "-v", default=False, action="store_true", help="talk a lot!"
    )
    parser.add_argument(
        "--use_CA",
        "-ca",
        default=False,
        action="store_true",
        help="use CA instead of backbone",
    )
    parser.add_argument(
        "--no_needle",
        default=False,
        action="store_true",
        help="Do not align native and model using sequence alignments, but use the numbering of residues instead",
    )
    parser.add_argument(
        "--optDockQF1",
        default=False,
        action="store_true",
        help="optimize on DockQ_F1 instead of DockQ",
    )
    parser.add_argument(
        "--allowed_mismatches",
        default=0,
        type=int,
        help="number of allowed mismatches when mapping model sequence to native sequence.",
    )
    parser.add_argument(
        "--mapping",
        default=None,
        metavar="MODELCHAINS:NATIVECHAINS",
        help="""Specify a chain mapping between model and native structure.
            If the native contains two chains "H" and "L"
            while the model contains two chains "A" and "B",
            and chain A is a model of native chain
            H and chain B is a model of native chain L,
            the flag can be set as: '--mapping AB:HL'.
            This can also help limit the search to specific native interfaces.
            For example, if the native is a tetramer (ABCD) but the user is only interested
            in the interface between chains B and C, the flag can be set as: '--mapping :BC'
            or the equivalent '--mapping *:BC'.""",
    )

    return parser.parse_args()


def open_file(filename):
    if filename.endswith(".gz"):
        with gzip.open(filename) as f:
            yield f
    else:
        with open(filename) as f:
            yield f


@lru_cache
def get_aligned_residues(chainA, chainB, alignment):
    aligned_resA = []
    aligned_resB = []
    resA = chainA.get_residues()
    resB = chainB.get_residues()

    if alignment[0] == alignment[2]:
        return tuple(resA), tuple(resB)

    for A, match, B in zip(*alignment):
        if A != "-":
            rA = next(resA)
        if B != "-":
            rB = next(resB)

        if match == "|":
            aligned_resA.append(rA)
            aligned_resB.append(rB)

    return tuple(aligned_resA), tuple(aligned_resB)


@lru_cache
def list_atoms_per_residue2(chain, what):
    n_atoms_per_residue = []
    atoms_ids = []
    for residue in chain:
        # important to remove duplicate atoms (e.g. alternates) at this stage
        atom_ids = tuple([a.id for a in residue.get_unpacked_list()])
        atoms_ids.append(atom_ids)
        n_atoms_per_residue.append(len(set(atom_ids)))
    return tuple(n_atoms_per_residue), tuple(atoms_ids)


@lru_cache
def get_atoms(chain, what):
    atoms = np.array([atom.get_coord() for res in chain for atom in res.get_atoms()])
    return atoms


@lru_cache
def get_residue_distances(chain1, chain2, what, all_atom=True):
    if all_atom:
        # how many atoms per aligned amino acid
        n_atoms_per_res_chain1 = list_atoms_per_residue(chain1, what)
        n_atoms_per_res_chain2 = list_atoms_per_residue(chain2, what)
        model_A_atoms = np.asarray(
            [atom.get_coord() for res in chain1 for atom in res.get_atoms()]
        )
        model_B_atoms = np.asarray(
            [atom.get_coord() for res in chain2 for atom in res.get_atoms()]
        )

    else:  # distances were already between CBs only
        model_A_atoms = np.asarray(
            [
                res["CB"].get_coord() if "CB" in res else res["CA"].get_coord()
                for res in chain1
            ]
        )
        model_B_atoms = np.asarray(
            [
                res["CB"].get_coord() if "CB" in res else res["CA"].get_coord()
                for res in chain2
            ]
        )

        n_atoms_per_res_chain1 = np.ones(model_A_atoms.shape[0]).astype(int)
        n_atoms_per_res_chain2 = np.ones(model_B_atoms.shape[0]).astype(int)

    model_res_distances = residue_distances(
        model_A_atoms, model_B_atoms, n_atoms_per_res_chain1, n_atoms_per_res_chain2
    )
    return model_res_distances


@lru_cache
def get_aligned_atoms(n_atoms_per_res_chainA, n_atoms_per_res_chainB, alignment):

    if alignment[0] == alignment[2]:  # no need to align
        return (
            np.ones(sum(list(n_atoms_per_res_chainA))).astype(bool),
            np.ones(sum(list(n_atoms_per_res_chainB))).astype(bool),
            [i for i in range(len(alignment[0]))],
            [i for i in range(len(alignment[1]))],
        )
    atom_index_A = np.zeros(sum(list(n_atoms_per_res_chainA))).astype(bool)
    atom_index_B = np.zeros(sum(list(n_atoms_per_res_chainB))).astype(bool)
    res_index_A = []
    res_index_B = []

    n_atoms_per_res_chainA = iter(n_atoms_per_res_chainA)
    n_atoms_per_res_chainB = iter(n_atoms_per_res_chainB)
    countA = iA = 0
    countB = iB = 0

    for A, match, B in zip(*alignment):
        if A != "-":
            nA = next(n_atoms_per_res_chainA)
            countA += nA
            iA += 1
        if B != "-":
            nB = next(n_atoms_per_res_chainB)
            countB += nB
            iB += 1

        if match == "|":
            atom_index_A[countA - nA : countA] = 1
            atom_index_B[countB - nB : countB] = 1
            res_index_A.append(iA - 1)
            res_index_B.append(iB - 1)

    return atom_index_A, atom_index_B, res_index_A, res_index_B


class NpWrapper:
    def __init__(self, x: np.array) -> None:
        self.values = x
        # here you can use your own hashing function
        self.h = hashlib.sha224(x.view()).hexdigest()

    def __hash__(self) -> int:
        return hash(self.h)

    def __eq__(self, __value: object) -> bool:
        return __value.h == self.h


def dist_memoizer(get_atom_distances):
    @lru_cache()
    def cached_wrapper(np1, np2, n_atoms, what):
        return get_atom_distances(np1.values, np2.values, n_atoms, what)

    @wraps(get_atom_distances)
    def wrapper(x: np.array, y: np.array, n_atoms, what):
        np1 = NpWrapper(x)
        np2 = NpWrapper(y)
        return cached_wrapper(np1, np2, n_atoms, what)

    return wrapper


@dist_memoizer
def get_atom_distances(chain1_atoms, chain2_atoms, n_atoms_per_res, what):
    n_atoms_per_res_chain1, n_atoms_per_res_chain2 = n_atoms_per_res

    model_res_distances = residue_distances(
        chain1_atoms,
        chain2_atoms,
        np.array(n_atoms_per_res_chain1).astype(int),
        np.array(n_atoms_per_res_chain2).astype(int),
    )
    return model_res_distances


def sup_memoizer(superimpose):
    @lru_cache()
    def cached_wrapper(np1, np2):
        return superimpose(np1.values, np2.values)

    @wraps(superimpose)
    def wrapper(x: np.array, y: np.array):
        np1 = NpWrapper(x)
        np2 = NpWrapper(y)
        return cached_wrapper(np1, np2)

    return wrapper


@sup_memoizer
def superimpose(from_atoms, to_atoms):
    super_imposer = SVDSuperimposer()
    # Set to align on receptor
    super_imposer.set(to_atoms, from_atoms)
    super_imposer.run()
    rot, tran = super_imposer.get_rotran()
    return rot, tran, super_imposer


# @profile
def calc_DockQ2(
    model_chains,
    native_chains,
    alignments,
    use_CA_only=False,
    capri_peptide=False,
):
    atom_for_sup = ("CA", "C", "N", "O") if not use_CA_only else ("CA")
    fnat_threshold = 4.0 if capri_peptide else 5.0
    interface_threshold = 8.0 if capri_peptide else 10.0

    native_atoms_1 = get_atoms(native_chains[0], "native")
    native_atoms_2 = get_atoms(native_chains[1], "native")
    native_n_atoms_1, native_atom_ids_1 = list_atoms_per_residue2(
        native_chains[0], "native"
    )
    native_n_atoms_2, native_atom_ids_2 = list_atoms_per_residue2(
        native_chains[1], "native"
    )

    native_distances = get_atom_distances(
        native_atoms_1, native_atoms_2, (native_n_atoms_1, native_n_atoms_2), "native"
    )
    nat_total = np.nonzero(np.asarray(native_distances) < fnat_threshold ** 2)[0].shape[
        0
    ]

    if nat_total == 0:
        return None

    model_atoms_1 = get_atoms(model_chains[0], "model")
    model_atoms_2 = get_atoms(model_chains[1], "model")
    model_n_atoms_1, model_atom_ids_1 = list_atoms_per_residue2(
        model_chains[0], "model"
    )
    model_n_atoms_2, model_atom_ids_2 = list_atoms_per_residue2(
        model_chains[1], "model"
    )

    (
        model_atom_index_1,
        native_atom_index_1,
        model_res_index_1,
        native_res_index_1,
    ) = get_aligned_atoms(model_n_atoms_1, native_n_atoms_1, tuple(alignments[0]))
    (
        model_atom_index_2,
        native_atom_index_2,
        model_res_index_2,
        native_res_index_2,
    ) = get_aligned_atoms(model_n_atoms_2, native_n_atoms_2, tuple(alignments[1]))

    if len(model_res_index_1) != len(model_chains[0]):
        # filter model, native atoms by alignment atom indexes
        model_atoms_1 = model_atoms_1[model_atom_index_1]
        model_n_atoms_1 = tuple(
            [
                n_atoms
                for i, n_atoms in enumerate(model_n_atoms_1)
                if i in model_res_index_1
            ]
        )
        model_atom_ids_1 = tuple(
            [
                atom_ids
                for i, atom_ids in enumerate(model_atom_ids_1)
                if i in model_res_index_1
            ]
        )

    if len(model_res_index_2) != len(model_chains[1]):
        model_atoms_2 = model_atoms_2[model_atom_index_2]
        model_n_atoms_2 = tuple(
            [
                n_atoms
                for i, n_atoms in enumerate(model_n_atoms_2)
                if i in model_res_index_2
            ]
        )
        model_atom_ids_2 = tuple(
            [
                atom_ids
                for i, atom_ids in enumerate(model_atom_ids_2)
                if i in model_res_index_2
            ]
        )

    model_distances = get_atom_distances(
        model_atoms_1, model_atoms_2, (model_n_atoms_1, model_n_atoms_2), "model"
    )
    # only recalculate distances if model was missing residues compared to native
    if len(native_res_index_1) != len(native_chains[0]) or len(
        native_res_index_2
    ) != len(native_chains[1]):
        native_atoms_1 = native_atoms_1[native_atom_index_1]
        native_atoms_2 = native_atoms_1[native_atom_index_2]
        native_n_atoms_1 = tuple(
            [
                n_atoms
                for i, n_atoms in enumerate(native_n_atoms_1)
                if i in native_res_index_1
            ]
        )
        native_n_atoms_2 = tuple(
            [
                n_atoms
                for i, n_atoms in enumerate(native_n_atoms_2)
                if i in native_res_index_2
            ]
        )
        native_atom_ids_1 = tuple(
            [
                atom_ids
                for i, atom_ids in enumerate(native_atom_ids_1)
                if i in native_res_index_1
            ]
        )
        native_atom_ids_2 = tuple(
            [
                atom_ids
                for i, atom_ids in enumerate(native_atom_ids_2)
                if i in native_res_index_2
            ]
        )
        native_distances = get_atom_distances(
            native_atoms_1,
            native_atoms_2,
            (native_n_atoms_1, native_n_atoms_2),
            "native",
        )

    assert (
        model_distances.shape == native_distances.shape
    ), f"Native and model have incompatible sizes ({model_distances.shape} != {native_distances.shape})"

    nat_correct, nonnat_count, _, model_total = get_fnat_stats(
        model_distances, native_distances, threshold=fnat_threshold
    )

    # avoids divide by 0 errors
    fnat = nat_total and nat_correct / nat_total or 0
    fnonnat = model_total and nonnat_count / model_total or 0

    # filter out backbone atoms now
    model_index_1, native_index_1, n_atoms_1 = filter_atoms(
        model_atom_ids_1, native_atom_ids_1, filter=atom_for_sup
    )
    model_index_2, native_index_2, n_atoms_2 = filter_atoms(
        model_atom_ids_2, native_atom_ids_2, filter=atom_for_sup
    )
    model_atoms_1 = model_atoms_1[model_index_1]
    model_atoms_2 = model_atoms_2[model_index_2]
    native_atoms_1 = native_atoms_1[native_index_1]
    native_atoms_2 = native_atoms_2[native_index_2]

    # assign which chains constitute the receptor, ligand
    native1_size = len(native_chains[0])
    native2_size = len(native_chains[1])
    receptor_atoms = (
        (model_atoms_1, native_atoms_1)
        if native1_size > native2_size
        else (model_atoms_2, native_atoms_2)
    )
    ligand_atoms = (
        (model_atoms_1, native_atoms_1)
        if native1_size <= native2_size
        else (model_atoms_2, native_atoms_2)
    )
    receptor_n_atoms = n_atoms_1 if native1_size > native2_size else n_atoms_2
    ligand_n_atoms = n_atoms_1 if native1_size <= native2_size else n_atoms_2

    class1, class2 = (
        ("receptor", "ligand")
        if native1_size > native2_size
        else ("ligand", "receptor")
    )

    # Set to align on receptor
    rot, tran, super_imposer = superimpose(receptor_atoms[0], receptor_atoms[1])
    rotated_ligand_atoms = np.dot(ligand_atoms[0], rot) + tran

    Lrms = super_imposer._rms(
        ligand_atoms[1], rotated_ligand_atoms
    )  # using the private _rms function which does not superimpose

    # Get interfacial atoms from reference, and corresponding atoms from sample
    interacting_pairs = get_interacting_pairs(
        # working with squared thresholds to avoid using sqrt
        native_distances,
        threshold=interface_threshold ** 2,
    )

    if class1 == "ligand":
        interacting_pairs = interacting_pairs[::-1]

    receptor_interface_index, _, _ = filter_atoms(
        receptor_n_atoms, None, filter=interacting_pairs[0]
    )
    ligand_interface_index, _, _ = filter_atoms(
        ligand_n_atoms, None, filter=interacting_pairs[1]
    )

    model_interface_atoms = np.vstack(
        (
            receptor_atoms[0][receptor_interface_index],
            ligand_atoms[0][ligand_interface_index],
        )
    )
    native_interface_atoms = np.vstack(
        (
            receptor_atoms[1][receptor_interface_index],
            ligand_atoms[1][ligand_interface_index],
        )
    )

    _, _, super_imposer = superimpose(model_interface_atoms, native_interface_atoms)
    irms = super_imposer.get_rms()

    info = {}

    info["DockQ_F1"] = dockq_formula(
        f1(nat_correct, nonnat_count, nat_total), irms, Lrms
    )
    info["DockQ"] = dockq_formula(fnat, irms, Lrms)
    info["irms"] = irms
    info["Lrms"] = Lrms
    info["fnat"] = fnat
    info["nat_correct"] = nat_correct
    info["nat_total"] = nat_total

    info["fnonnat"] = fnonnat
    info["nonnat_count"] = nonnat_count
    info["model_total"] = model_total

    info["len1"] = native1_size
    info["len2"] = native2_size
    info["class1"] = class1
    info["class2"] = class2
    return info


@lru_cache
def filter_atoms(model_info, native_info, filter=("CA", "C", "N", "O", "P")):
    model_bools = []
    native_bools = []
    if "CA" in filter:  # backbone filter
        model_atom_ids = model_info
        native_atom_ids = native_info

        n_atoms_per_res = []
        for model_ids, native_ids in zip(model_atom_ids, native_atom_ids):
            model_select = [
                1 if atom in filter and atom in native_ids else 0
                for atom in list(dict.fromkeys(model_ids))
            ]
            native_select = [
                1 if atom in filter and atom in model_ids else 0
                for atom in list(dict.fromkeys(native_ids))
            ]
            model_bools.extend(model_select)
            native_bools.extend(native_select)
            n_atoms_per_res.append(sum(native_select))
            if sum(model_select) != sum(native_select):
                print(model_ids, model_select)
                print(native_ids, native_select)
                print("ERROR!")
    else:  # filter by index
        n_atoms_per_res = model_info

        for i, n_atoms in enumerate(n_atoms_per_res):
            if i in filter:
                model_bools.extend([1 for i in range(n_atoms)])
            else:
                model_bools.extend([0 for i in range(n_atoms)])
        native_bools = model_bools
    model_bools = np.array(model_bools).astype(bool)
    native_bools = np.array(native_bools).astype(bool)
    return model_bools, native_bools, tuple(n_atoms_per_res)


# @profile
def calc_DockQ(
    sample_chains,
    ref_chains,
    alignments,
    use_CA_only=False,
    capri_peptide=False,
):
    atom_for_sup = ("CA", "C", "N", "O", "P") if not use_CA_only else ("CA", "P")
    fnat_threshold = 4.0 if capri_peptide else 5.0
    interface_threshold = 8.0 if capri_peptide else 10.0
    clash_threshold = 2.0
    # total number of native contacts is calculated on untouched native structure
    ref_res_distances = get_residue_distances(ref_chains[0], ref_chains[1], "ref")
    nat_total = np.nonzero(np.asarray(ref_res_distances) < fnat_threshold ** 2)[
        0
    ].shape[0]

    if nat_total == 0:
        # if the native has no interface between the two chain groups
        # nothing to do here
        return None

    aligned_sample_1, aligned_ref_1 = get_aligned_residues(
        sample_chains[0], ref_chains[0], alignments[0]
    )
    aligned_sample_2, aligned_ref_2 = get_aligned_residues(
        sample_chains[1], ref_chains[1], alignments[1]
    )

    sample_res_distances = get_residue_distances(
        aligned_sample_1, aligned_sample_2, "sample"
    )
    ref_res_distances = get_residue_distances(aligned_ref_1, aligned_ref_2, "ref")

    assert (
        sample_res_distances.shape == ref_res_distances.shape
    ), f"Native and model have incompatible sizes ({sample_res_distances.shape} != {ref_res_distances.shape})"

    nat_correct, nonnat_count, _, model_total = get_fnat_stats(
        sample_res_distances, ref_res_distances, threshold=fnat_threshold
    )

    # avoids divide by 0 errors
    fnat = nat_total and nat_correct / nat_total or 0
    fnonnat = model_total and nonnat_count / model_total or 0

    if capri_peptide:
        ref_res_distances = get_residue_distances(
            ref_chains[0], ref_chains[1], "ref", all_atom=False
        )
    # Get interfacial atoms from reference, and corresponding atoms from sample
    interacting_pairs = get_interacting_pairs(
        # working with squared thresholds to avoid using sqrt
        ref_res_distances,
        threshold=interface_threshold ** 2,
    )

    # get a copy of each structure, then only keep backbone atoms
    sample_interface_atoms, ref_interface_atoms = get_interface_atoms(
        interacting_pairs,
        (aligned_sample_1, aligned_sample_2),
        (aligned_ref_1, aligned_ref_2),
        atom_types=atom_for_sup,
    )
    super_imposer = SVDSuperimposer()
    super_imposer.set(sample_interface_atoms, ref_interface_atoms)
    super_imposer.run()
    irms = super_imposer.get_rms()

    # assign which chains constitute the receptor, ligand
    ref_group1_size = len(ref_chains[0])
    ref_group2_size = len(ref_chains[1])
    receptor_chains = (
        (aligned_ref_1, aligned_sample_1)
        if ref_group1_size > ref_group2_size
        else (aligned_ref_2, aligned_sample_2)
    )
    ligand_chains = (
        (aligned_ref_1, aligned_sample_1)
        if ref_group1_size <= ref_group2_size
        else (aligned_ref_2, aligned_sample_2)
    )
    class1, class2 = (
        ("receptor", "ligand")
        if ref_group1_size > ref_group2_size
        else ("ligand", "receptor")
    )

    receptor_atoms_native, receptor_atoms_sample = np.asarray(
        get_atoms_per_residue(receptor_chains, what="receptor", atom_types=atom_for_sup)
    )
    ligand_atoms_native, ligand_atoms_sample = np.asarray(
        get_atoms_per_residue(ligand_chains, what="ligand", atom_types=atom_for_sup)
    )
    # Set to align on receptor
    super_imposer.set(receptor_atoms_native, receptor_atoms_sample)
    super_imposer.run()

    rot, tran = super_imposer.get_rotran()
    rotated_sample_atoms = np.dot(ligand_atoms_sample, rot) + tran

    Lrms = super_imposer._rms(
        ligand_atoms_native, rotated_sample_atoms
    )  # using the private _rms function which does not superimpose

    info = {}

    info["DockQ_F1"] = dockq_formula(
        f1(nat_correct, nonnat_count, nat_total), irms, Lrms
    )
    info["DockQ"] = dockq_formula(fnat, irms, Lrms)
    info["irms"] = irms
    info["Lrms"] = Lrms
    info["fnat"] = fnat
    info["nat_correct"] = nat_correct
    info["nat_total"] = nat_total

    info["fnonnat"] = fnonnat
    info["nonnat_count"] = nonnat_count
    info["model_total"] = model_total
    info["clashes"] = np.nonzero(
        np.asarray(sample_res_distances) < clash_threshold ** 2
    )[0].shape[0]
    info["len1"] = ref_group1_size
    info["len2"] = ref_group2_size
    info["class1"] = class1
    info["class2"] = class2

    return info


def f1(tp, fp, p):
    return 2 * tp / (tp + fp + p)


def dockq_formula(fnat, irms, Lrms):
    return (
        float(fnat)
        + 1 / (1 + (irms / 1.5) * (irms / 1.5))
        + 1 / (1 + (Lrms / 8.5) * (Lrms / 8.5))
    ) / 3


@lru_cache
def align_chains(model_chain, native_chain, use_numbering=False, verbose=False):
    """
    Function to align two PDB structures. This can be done by sequence (default) or by
    numbering. If the numbering is used, then each residue number from the pdb structure
    is converted to a unique character. Then the two vectors of character are aligned
    as if they were two sequences
    """

    if use_numbering:
        model_numbering = []
        native_numbering = []

        for residue in model_chain.get_residues():
            resn = int(residue.id[1])
            model_numbering.append(resn)

        for residue in native_chain.get_residues():
            resn = int(residue.id[1])
            native_numbering.append(resn)
        # if the samllest resn is negative, it will be used to shift all numbers so they start from 0
        # the minimum offset is 45 to avoid including the "-" character that is reserved for gaps
        min_resn = max(45, -min(model_numbering + native_numbering))

        model_sequence = "".join([chr(resn + min_resn) for resn in model_numbering])
        native_sequence = "".join([chr(resn + min_resn) for resn in native_numbering])

    else:
        custom_map = {"MSE": "M", "CME": "C"}
        model_sequence = [
            residue.get_resname() for residue in model_chain.get_residues()
        ]
        native_sequence = [
            residue.get_resname() for residue in native_chain.get_residues()
        ]
        model_sequence = "".join(
            seq1(r, custom_map=custom_map)
            if len(r) == 3
            else r[:-1]
            if (len(r) == 2)
            else r
            for r in model_sequence
        )

        native_sequence = "".join(
            seq1(r, custom_map=custom_map)
            if len(r) == 3
            else r[:-1]
            if len(r) == 2
            else r
            for r in native_sequence
        )

    aligner = Align.PairwiseAligner()
    aligner.match = 5
    aligner.mismatch = 0
    aligner.open_gap_score = -4
    aligner.extend_gap_score = -0.5
    aln = aligner.align(model_sequence, native_sequence)[0]
    return aln


def format_alignment(aln):
    alignment = {}
    try:
        alignment["seqA"] = aln[0, :]
        alignment["matches"] = "".join(
            [
                "|" if aa1 == aa2 else " " if (aa1 == "-" or aa2 == "-") else "."
                for aa1, aa2 in zip(aln[0, :], aln[1, :])
            ]
        )
        alignment["seqB"] = aln[1, :]
    except NotImplementedError:
        formatted_aln = aln.format().split("\n")
        alignment["seqA"] = formatted_aln[0]
        alignment["matches"] = formatted_aln[1]
        alignment["seqB"] = formatted_aln[2]

    return alignment


def remove_hetatms(model):
    chains = [chain.id for chain in model.get_chains()]
    residues_to_delete = []

    for chain in chains:
        residues = model[chain].get_residues()

        for res in residues:
            if res.id[0] != " ":
                residues_to_delete.append(res.get_full_id())
    for _, _, chain, res in residues_to_delete:
        model[chain].detach_child(res)

    for chain in chains:
        if not model[chain]:
            model.detach_child(chain)


def remove_h(model):
    chains = [chain.id for chain in model.get_chains()]
    atoms_to_delete = []

    for chain in chains:
        residues = model[chain].get_residues()
        for residue in residues:
            for atom in residue.get_atoms():
                if atom.element == "H":
                    atoms_to_delete.append(atom.get_full_id())

    for _, _, chain, res, atom in atoms_to_delete:
        model[chain][res].detach_child(atom[0])


@lru_cache
def list_atoms_per_residue(chain, what):
    n_atoms_per_residue = []

    for residue in chain:
        # important to remove duplicate atoms (e.g. alternates) at this stage
        atom_ids = set([a.id for a in residue.get_unpacked_list()])
        n_atoms_per_residue.append(len(atom_ids))
    return np.array(n_atoms_per_residue).astype(int)


@lru_cache
def get_atoms_per_residue(
    chains,
    what,
    atom_types=("CA", "C", "N", "O", "P"),
):
    chain1, chain2 = chains
    atoms1 = [
        atom.coord
        for res1, res2 in zip(chain1, chain2)
        for atom in res1.get_atoms()
        if atom.id in atom_types and atom.id in [a.id for a in res2.get_atoms()]
    ]

    atoms2 = [
        atom.coord
        for res1, res2 in zip(chain1, chain2)
        for atom in res2.get_atoms()
        if atom.id in atom_types and atom.id in [a.id for a in res1.get_atoms()]
    ]
    return atoms1, atoms2


def get_interacting_pairs(distances, threshold):
    interacting_pairs = np.nonzero(np.asarray(distances) < threshold)
    return tuple(interacting_pairs[0]), tuple(interacting_pairs[1])


@lru_cache
# @profile
def get_interface_atoms(
    interacting_pairs,
    model_chains,
    ref_chains,
    atom_types=[],
):
    ref_interface = []
    mod_interface = []

    ref_residues_group1 = [res for res in ref_chains[0]]
    ref_residues_group2 = [res for res in ref_chains[1]]

    mod_residues_group1 = [res for res in model_chains[0]]
    mod_residues_group2 = [res for res in model_chains[1]]
    # remove duplicate residues
    interface_residues_group1 = set(interacting_pairs[0])
    interface_residues_group2 = set(interacting_pairs[1])

    for i in interface_residues_group1:
        ref_atoms = [atom for atom in ref_residues_group1[i].get_atoms()]
        mod_atoms = [atom for atom in mod_residues_group1[i].get_atoms()]
        ref_atoms_ids = [atom.id for atom in ref_atoms]
        mod_atoms_ids = [atom.id for atom in mod_atoms]
        ref_interface += [
            atom.coord
            for atom in ref_atoms
            if atom.id in atom_types and atom.id in mod_atoms_ids
        ]
        mod_interface += [
            atom.coord
            for atom in mod_atoms
            if atom.id in atom_types and atom.id in ref_atoms_ids
        ]

    for j in interface_residues_group2:
        ref_atoms = [atom for atom in ref_residues_group2[j].get_atoms()]
        mod_atoms = [atom for atom in mod_residues_group2[j].get_atoms()]
        ref_atoms_ids = [atom.id for atom in ref_atoms]
        mod_atoms_ids = [atom.id for atom in mod_atoms]
        ref_interface += [
            atom.coord
            for atom in ref_atoms
            if atom.id in atom_types and atom.id in mod_atoms_ids
        ]
        mod_interface += [
            atom.coord
            for atom in mod_atoms
            if atom.id in atom_types and atom.id in ref_atoms_ids
        ]

    return np.asarray(mod_interface), np.asarray(ref_interface)


@lru_cache
# @profile
def run_on_chains(
    model_chains,
    native_chains,
    no_needle=False,
    use_CA_only=False,
    capri_peptide=False,
):
    # realign each model chain against the corresponding native chain
    alignments = []
    for model_chain, native_chain in zip(model_chains, native_chains):
        aln = align_chains(
            model_chain,
            native_chain,
            use_numbering=no_needle,
        )
        alignment = format_alignment(aln)
        alignments.append(tuple(alignment.values()))

    info = calc_DockQ(
        model_chains,
        native_chains,
        alignments=tuple(alignments),
        use_CA_only=use_CA_only,
        capri_peptide=capri_peptide,
    )
    return info


def run_on_all_native_interfaces(
    model_structure,
    native_structure,
    chain_map={"A": "A", "B": "B"},
    no_needle=False,
    use_CA_only=False,
    capri_peptide=False,
):
    """Given a native-model chain map, finds all non-null native interfaces
    and runs DockQ for each native-model pair of interfaces"""
    results_dic = {}
    native_chain_ids = list(chain_map.keys())

    for chain_pair in itertools.combinations(native_chain_ids, 2):
        native_chains = tuple([native_structure[chain] for chain in chain_pair])
        model_chains = tuple(
            [
                model_structure[chain]
                for chain in [chain_map[chain_pair[0]], chain_map[chain_pair[1]]]
            ]
        )
        if len(set(model_chains)) < 2:
            continue
        if chain_pair[0] in chain_map and chain_pair[1] in chain_map:
            info = run_on_chains(
                model_chains,
                native_chains,
                no_needle=no_needle,
                use_CA_only=use_CA_only,
                capri_peptide=capri_peptide,
            )
            if info:
                info["chain1"], info["chain2"] = (
                    chain_map[chain_pair[0]],
                    chain_map[chain_pair[1]],
                )
                results_dic[chain_pair] = info

    return results_dic


#@profile
def load_PDB(path, chains=[], n_model=0):
    try:
        pdb_parser = PDBParser(QUIET=True)
        structure = pdb_parser.get_structure(
            "-",
            (gzip.open if path.endswith(".gz") else open)(path, "rt"),
            chains=chains,
        )
        model = structure[n_model]
    except Exception:
        pdb_parser = MMCIFParser(QUIET=True)
        structure = pdb_parser.get_structure(
            "-", (gzip.open if path.endswith(".gz") else open)(path, "rt"),
            chains=None,
        )
        model = structure[n_model]

    #remove_h(model)
    return model


def group_chains(
    query_structure, ref_structure, query_chains, ref_chains, allowed_mismatches=0
):
    reverse_map = False
    mismatch_dict = {}  # for diagnostics
    # this might happen e.g. when modelling only part of a large homomer
    if len(query_chains) < len(ref_chains):
        query_structure, ref_structure = ref_structure, query_structure
        query_chains, ref_chains = ref_chains, query_chains
        reverse_map = True

    alignment_targets = itertools.product(query_chains, ref_chains)
    chain_clusters = {chain: [] for chain in ref_chains}

    for query_chain, ref_chain in alignment_targets:
        aln = align_chains(query_structure[query_chain], ref_structure[ref_chain])
        alignment = format_alignment(aln)
        n_mismatches = alignment["matches"].count(".")

        if n_mismatches > 0 and n_mismatches < 10:
            mismatch_dict[(query_chain, ref_chain)] = n_mismatches

        if n_mismatches <= allowed_mismatches:
            # 100% sequence identity, 100% coverage of native sequence in model sequence
            chain_clusters[ref_chain].append(query_chain)

    chains_without_match = [
        chain for chain in chain_clusters if not chain_clusters[chain]
    ]

    if chains_without_match:
        print(
            f"For these chains {chains_without_match} no match was found between model and native, try increasing the --allowed_mismatches from {allowed_mismatches}"
        )
        print(f"Current number of alignments with 1-10 mismatches: {mismatch_dict}")
        
    return chain_clusters, reverse_map


def format_mapping(mapping_str):
    mapping = dict()
    model_chains = None
    native_chains = None
    if not mapping_str:
        return mapping, model_chains, native_chains

    model_mapping, native_mapping = mapping_str.split(":")
    if not native_mapping:
        print("When using --mapping, native chains must be set (e.g. ABC:ABC or :ABC)")
        sys.exit()
    else:
        # :ABC or *:ABC only use those natives chains, permute model chains
        if not model_mapping or model_mapping == "*":
            native_chains = [chain for chain in native_mapping]
        elif len(model_mapping) == len(native_mapping):
            # ABC*:ABC* fix the first part of the mapping, try all other combinations
            mapping = {
                nm: mm
                for nm, mm in zip(native_mapping, model_mapping)
                if nm != "*" and mm != "*"
            }
            if model_mapping[-1] != "*" and native_mapping[-1] != "*":
                # ABC:ABC use the specific mapping
                model_chains = [chain for chain in model_mapping]
                native_chains = [chain for chain in native_mapping]
    return mapping, model_chains, native_chains


def format_mapping_string(chain_mapping):
    chain1 = ""
    chain2 = ""
    mapping = sorted([(b, a) for a, b in chain_mapping.items()])
    for (
        model_chain,
        native_chain,
    ) in mapping:  # sorted([(b,a) for a,b in chain_mapping.items()]):
        chain1 += model_chain
        chain2 += native_chain

    return f"{chain1}:{chain2}"

import math
def product_without_dupl(*args, repeat=1):
    pools = [tuple(pool) for pool in args] * repeat
    result = [[]]
    for pool in pools:
        result = [x+[y] for x in result for y in pool if y not in x] # here we added condition
    #result = set(list(map(lambda x: tuple(sorted(x)), result))) # to remove symmetric duplicates
    for prod in result:
        yield tuple(prod)
def chain_combinations(chain_clusters):
    counts={}
    for chain in chain_clusters:
        chains=tuple(chain_clusters[chain])
        if chains not in counts:
            counts[chains]=0
        counts[chains]+=1
    #set(chain_clusters.values())
  
    combos=itertools.product(*[itertools.permutations(chains) for chains in set([tuple(ch) for ch in chain_clusters.values()])])

    
    print(len(list(combos)))
    sys.exit()
    number_of_combinations=np.prod([math.factorial(a) for a in counts.values()])
    print(number_of_combinations)


def product_without_dupl(*args, repeat=1):
    pools = [tuple(pool) for pool in args] * repeat
    result = [[]]
    for pool in pools:
        result = [x+[y] for x in result for y in pool if y not in x] # here we added condition
    #result = set(list(map(lambda x: tuple(sorted(x)), result))) # to remove symmetric duplicates
    for prod in result:
        yield tuple(prod)


#@profile
def main():
    args = parse_args()
    initial_mapping, model_chains, native_chains = format_mapping(args.mapping)
    model_structure = load_PDB(args.model, chains=model_chains)
    native_structure = load_PDB(args.native, chains=native_chains)
<<<<<<< HEAD


    info = {}
=======
    
>>>>>>> b84be47d
    model_chains = [c.id for c in model_structure] if not model_chains else model_chains
    native_chains = (
        [c.id for c in native_structure] if not native_chains else native_chains
    )

    info = {}

    if len(model_chains) < 2 or len(native_chains) < 2:
        print("Need at least two chains in the two inputs\n")
        sys.exit()

    # permute chains and run on a for loop
    best_dockq = -1
    best_result = None
    model_chains_to_combo = [mc for mc in model_chains if mc not in initial_mapping.values()]
    native_chains_to_combo = [nc for nc in native_chains if nc not in initial_mapping.keys()]

    chain_clusters, reverse_map = group_chains(
        model_structure,
        native_structure,
        model_chains_to_combo,
        native_chains_to_combo,
        args.allowed_mismatches,
    )
<<<<<<< HEAD
    
    if args.verbose:
        print(chain_clusters)
        number_of_chain_combinations(chain_clusters)

    all_mappings = itertools.product(
        *[cluster for cluster in chain_clusters.values() if cluster]
    )
    all_mappings = product_without_dupl(
        *[cluster for cluster in chain_clusters.values() if cluster]
    )
    
    all_mappings = itertools.product(
        *[itertools.permutations(chains) for chains in set([tuple(ch) for ch in chain_clusters.values()])])
=======

    all_mappings = product_without_dupl(
        *[cluster for cluster in chain_clusters.values() if cluster]
    )
        #print(len(list(all_mappings)))
        #print([cluster for cluster in chain_clusters.values() if cluster])
>>>>>>> b84be47d

    #print(len(list(all_mappings)))
    #sys.exit()
    
    # remove mappings where the same model chain is present more than once
    # only if the mapping is supposed to be 1-1
<<<<<<< HEAD
    if len(model_chains) == len(native_chains):
        #unique_mappings=set()
        #for element in tqdm(all_mappings):
        #    if element not in unique_mappings:
        #        unique_mappings.add(element)

        all_mappings = [
            element for element in tqdm(list(all_mappings)) if len(set(element)) == len(element)
        ]
    
    #print(all_mappings)
    def progressbar(l):
        return tqdm(l,desc='Chain combinations') if len(l) > 1 else l
 
    for mapping in progressbar(list(all_mappings)):
=======
    #if len(model_chains) == len(native_chains):
    #    all_mappings = [
    #        element for element in all_mappings if len(set(element)) == len(element)
    #    ]
    # print(list(set(all_mappings)))
    for mapping in all_mappings:
        chain_map = {key:value for key, value in initial_mapping.items()}
>>>>>>> b84be47d
        if reverse_map:
            chain_map.update({
                mapping[i]: model_chain for i, model_chain in enumerate(model_chains_to_combo)
            })
        else:
            chain_map.update({
                native_chain: mapping[i] for i, native_chain in enumerate(native_chains_to_combo)
            })

        result_this_mapping = run_on_all_native_interfaces(
            model_structure,
            native_structure,
            chain_map=chain_map,
            no_needle=args.no_needle,
            use_CA_only=args.use_CA,
            capri_peptide=args.capri_peptide,
        )

        total_dockq = sum(
            [result["DockQ_F1" if args.optDockQF1 else "DockQ"] for result in result_this_mapping.values()]
        )

        if total_dockq > best_dockq:
            best_dockq = total_dockq
            best_result = result_this_mapping
            best_mapping = chain_map

    info["model"] = args.model
    info["native"] = args.native
    info["best_dockq"] = best_dockq
    info["best_result"] = best_result
    info["GlobalDockQ"] = best_dockq / len(best_result)
    info["best_mapping"] = best_mapping
    info["best_mapping_str"] = f"{format_mapping_string(best_mapping)}"
    print_results(info, args.short, args.verbose, args.capri_peptide)


def print_results(info, short=False, verbose=False, capri_peptide=False):
    if short:
        capri_peptide_str = "-capri_peptide" if capri_peptide else ""
        print(
            f"Total DockQ over {len(info['best_result'])} native interfaces: {info['GlobalDockQ']:.3f} with {info['best_mapping_str']} model:native mapping"
        )
<<<<<<< HEAD
        print(info["best_result"])
=======

>>>>>>> b84be47d
        for chains, results in info["best_result"].items():
            print(
                f"DockQ{capri_peptide_str} {results['DockQ']:.3f} DockQ_F1 {results['DockQ_F1']:.3f} Fnat {results['fnat']:.3f} iRMS {results['irms']:.3f} LRMS {results['Lrms']:.3f} Fnonnat {results['fnonnat']:.3f} clashes {results['clashes']} mapping {results['chain1']}{results['chain2']}:{chains[0]}{chains[1]} {info['model']} {results['chain1']} {results['chain2']} -> {info['native']} {chains[0]} {chains[1]}"
            )
    else:
        print_header(verbose, capri_peptide)
        print(f"Model  : {info['model']}")
        print(f"Native : {info['native']}")
        print(
            f"Total DockQ over {len(info['best_result'])} native interfaces: {info['best_dockq']:.3f}"
        )
        items = ["DockQ_F1", "DockQ", "irms", "Lrms", "fnat"]

        for chains, results in info["best_result"].items():
            print(f"Native chains: {chains[0]}, {chains[1]}")
            print(f"\tModel chains: {results['chain1']}, {results['chain2']}")
            print("\n".join([f"\t{item}: {results[item]:.3f}" for item in items]))


def print_header(verbose=False, capri_peptide=False):
    reference = (
        "*   Ref: S. Basu and B. Wallner, DockQ: A quality measure for  *\n"
        "*   protein-protein docking models                             *\n"
        "*                            doi:10.1371/journal.pone.0161879  *\n"
        "*   For comments, please email: bjorn.wallner@.liu.se          *"
    )
    if not capri_peptide:
        header = (
            "****************************************************************\n"
            "*                       DockQ                                  *\n"
            "*   Scoring function for protein-protein docking models        *\n"
            "*   Statistics on CAPRI data:                                  *\n"
            "*    0.00 <= DockQ <  0.23 - Incorrect                         *\n"
            "*    0.23 <= DockQ <  0.49 - Acceptable quality                *\n"
            "*    0.49 <= DockQ <  0.80 - Medium quality                    *\n"
            "*            DockQ >= 0.80 - High quality                      *"
        )
    else:
        header = (
            "****************************************************************\n"
            "*                DockQ-CAPRI peptide                           *\n"
            "*   Do not trust any thing you read....                        *\n"
            "*   OBS THE DEFINITION OF Fnat and iRMS are different for      *\n"
            "*   peptides in CAPRI                                          *\n"
            "*                                                              *"
        )

    if verbose:
        notice = (
            "*   For the record:                                            *\n"
            f"*   Definition of contact <{'5A' if not capri_peptide else '4A'} (Fnat)                           *\n"
            f"*   Definition of interface <{'10A all heavy atoms (iRMS)       ' if not capri_peptide else '8A CB (iRMS)                     '} *\n"
            "****************************************************************"
        )
    else:
        notice = "****************************************************************"

    print(header)
    print(reference)
    print(notice)


if __name__ == "__main__":
    main()<|MERGE_RESOLUTION|>--- conflicted
+++ resolved
@@ -1117,36 +1117,19 @@
     print(number_of_combinations)
 
 
-def product_without_dupl(*args, repeat=1):
-    pools = [tuple(pool) for pool in args] * repeat
-    result = [[]]
-    for pool in pools:
-        result = [x+[y] for x in result for y in pool if y not in x] # here we added condition
-    #result = set(list(map(lambda x: tuple(sorted(x)), result))) # to remove symmetric duplicates
-    for prod in result:
-        yield tuple(prod)
-
-
 #@profile
 def main():
     args = parse_args()
     initial_mapping, model_chains, native_chains = format_mapping(args.mapping)
     model_structure = load_PDB(args.model, chains=model_chains)
     native_structure = load_PDB(args.native, chains=native_chains)
-<<<<<<< HEAD
-
-
-    info = {}
-=======
+
     
->>>>>>> b84be47d
     model_chains = [c.id for c in model_structure] if not model_chains else model_chains
     native_chains = (
         [c.id for c in native_structure] if not native_chains else native_chains
     )
-
     info = {}
-
     if len(model_chains) < 2 or len(native_chains) < 2:
         print("Need at least two chains in the two inputs\n")
         sys.exit()
@@ -1154,6 +1137,7 @@
     # permute chains and run on a for loop
     best_dockq = -1
     best_result = None
+    best_mapping = None
     model_chains_to_combo = [mc for mc in model_chains if mc not in initial_mapping.values()]
     native_chains_to_combo = [nc for nc in native_chains if nc not in initial_mapping.keys()]
 
@@ -1164,60 +1148,32 @@
         native_chains_to_combo,
         args.allowed_mismatches,
     )
-<<<<<<< HEAD
-    
-    if args.verbose:
-        print(chain_clusters)
-        number_of_chain_combinations(chain_clusters)
-
-    all_mappings = itertools.product(
-        *[cluster for cluster in chain_clusters.values() if cluster]
-    )
+
+   
     all_mappings = product_without_dupl(
         *[cluster for cluster in chain_clusters.values() if cluster]
     )
-    
-    all_mappings = itertools.product(
-        *[itertools.permutations(chains) for chains in set([tuple(ch) for ch in chain_clusters.values()])])
-=======
-
-    all_mappings = product_without_dupl(
-        *[cluster for cluster in chain_clusters.values() if cluster]
-    )
-        #print(len(list(all_mappings)))
+#    else:
+#    all_mappings = itertools.product(
+#            *[itertools.permutations(chains) for chains in set([tuple(ch) for ch in chain_clusters.values()])])
+
+    #print(len(list(all_mappings)))
+
+    #sys.exit()
+            #print(len(list(all_mappings)))
         #print([cluster for cluster in chain_clusters.values() if cluster])
->>>>>>> b84be47d
-
-    #print(len(list(all_mappings)))
-    #sys.exit()
-    
+
     # remove mappings where the same model chain is present more than once
     # only if the mapping is supposed to be 1-1
-<<<<<<< HEAD
-    if len(model_chains) == len(native_chains):
-        #unique_mappings=set()
-        #for element in tqdm(all_mappings):
-        #    if element not in unique_mappings:
-        #        unique_mappings.add(element)
-
-        all_mappings = [
-            element for element in tqdm(list(all_mappings)) if len(set(element)) == len(element)
-        ]
-    
-    #print(all_mappings)
+    #if len(model_chains) == len(native_chains):
+    #    all_mappings = [
+    #        element for element in all_mappings if len(set(element)) == len(element)
+    #    ]
     def progressbar(l):
         return tqdm(l,desc='Chain combinations') if len(l) > 1 else l
  
     for mapping in progressbar(list(all_mappings)):
-=======
-    #if len(model_chains) == len(native_chains):
-    #    all_mappings = [
-    #        element for element in all_mappings if len(set(element)) == len(element)
-    #    ]
-    # print(list(set(all_mappings)))
-    for mapping in all_mappings:
         chain_map = {key:value for key, value in initial_mapping.items()}
->>>>>>> b84be47d
         if reverse_map:
             chain_map.update({
                 mapping[i]: model_chain for i, model_chain in enumerate(model_chains_to_combo)
@@ -1226,7 +1182,6 @@
             chain_map.update({
                 native_chain: mapping[i] for i, native_chain in enumerate(native_chains_to_combo)
             })
-
         result_this_mapping = run_on_all_native_interfaces(
             model_structure,
             native_structure,
@@ -1244,7 +1199,7 @@
             best_dockq = total_dockq
             best_result = result_this_mapping
             best_mapping = chain_map
-
+    
     info["model"] = args.model
     info["native"] = args.native
     info["best_dockq"] = best_dockq
@@ -1261,11 +1216,7 @@
         print(
             f"Total DockQ over {len(info['best_result'])} native interfaces: {info['GlobalDockQ']:.3f} with {info['best_mapping_str']} model:native mapping"
         )
-<<<<<<< HEAD
         print(info["best_result"])
-=======
-
->>>>>>> b84be47d
         for chains, results in info["best_result"].items():
             print(
                 f"DockQ{capri_peptide_str} {results['DockQ']:.3f} DockQ_F1 {results['DockQ_F1']:.3f} Fnat {results['fnat']:.3f} iRMS {results['irms']:.3f} LRMS {results['Lrms']:.3f} Fnonnat {results['fnonnat']:.3f} clashes {results['clashes']} mapping {results['chain1']}{results['chain2']}:{chains[0]}{chains[1]} {info['model']} {results['chain1']} {results['chain2']} -> {info['native']} {chains[0]} {chains[1]}"
